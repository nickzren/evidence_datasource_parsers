# OT evidence generators

Each folder in module corresponds to a datasource.

In each folder we have one or more standalone python scripts.

Generally these scripts:
1. map the disease terms (if any) to our ontology in various ways:
      - by using [OnToma](https://ontoma.readthedocs.io)
      - by using the [RareDiseasesUtils](https://github.com/opentargets/evidence_datasource_parsers/blob/master/common/RareDiseasesUtils.py) script
      - by using [Ontology Utils](https://github.com/opentargets/ontology-utils)
      - by importing manually curated files. Some of these are stored in the [mappings repo](https://github.com/opentargets/mappings)
2. Once the mapping is handled, evidence objects are generated in the form of JSON strings according to our JSON schema

Code used by more than one script (that does not live in a python package)
is stored in the `common` folder and imported as follows:

```python
from common.<module> import <function>
```



### Install
Install (requires python 3):

```sh
virtualenv -p python3 venv
source venv/bin/activate
pip3 install -r requirements.txt
export PYTHONPATH=.
```
### Usage

Each script is a standalone python script.
Common dependencies are stored in the `common` folder.

Hence to run each parser, simply run the standalone script with your python
interpreter:
```sh
(venv)$ python3 modules/<parser you want>.py
```

### Contributor guidelines

Further development of this repository should follow the next premises:

1. Data QC
1. Configuration
1. Documentation
1. Logging
1. Standardize disease mappings
1. Reliability (e.g. network retries)
1. JSON schema validation
1. Uniqueness of unique_association_fields
1. Reproducibility (e.g. saving API results as files)
1. Containerization - Dockerize

### ClinGen
The ClinGen parser processes the _Gene Validity Curations_ table that can be downloaded from https://search.clinicalgenome.org/kb/gene-validity. As of January 2021 the downloadable file contains six header lines that look as follows:
```tsv
CLINGEN GENE VALIDITY CURATIONS
FILE CREATED: 2021-01-18
WEBPAGE: https://search.clinicalgenome.org/kb/gene-validity
++++++++++,++++++++++++++,+++++++++++++,++++++++++++++++++,+++++++++,+++++++++,+++++++++,++++++++++++++,+++++++++++++,+++++++++++++++++++
GENE SYMBOL,GENE ID (HGNC),DISEASE LABEL,DISEASE ID (MONDO),MOI,SOP,CLASSIFICATION,ONLINE REPORT,CLASSIFICATION DATE,GCEP
+++++++++++,++++++++++++++,+++++++++++++,++++++++++++++++++,+++++++++,+++++++++,+++++++++,++++++++++++++,+++++++++++++,+++++++++++++++++++
```

The mapping of the diseases is done on the fly as a three step process:
1. The MONDO id provided by ClinGen is used if it exists in EFO.
2. EFO is searched for xrefs to the MONDO id and all the EFO hits are used.
3. OnToma is used to search for perfect matches of the ClinGen disease name.

The unmapped diseases are saved to a file called `unmapped_diseases.tsv` so that they can be reported to [EFO](https://github.com/EBISPOT/efo/issues/).

The parser requires two parameters:
- `-i`, `--input_file`: Name of csv file downloaded from https://search.clinicalgenome.org/kb/gene-validity
- `-o`, `--output_file`: Name of evidence JSON file

There is also an optional parameter to save the unmapped diseases to a file:
- `-u`, `--unmapped_diseases_file`: If specified, the diseases not mapped to EFO will be stored in this file'

To use the parser configure the python environment and run it as follows:
```bash
(venv)$ python3 modules/ClinGen.py -i ClinGen-Gene-Disease-Summary-2020-08-04.csv -o clingen_2020-08-04.json -u unmapped_diseases_clingen.tsv
```

### Gene2Phenotype

The Gene2Phenotype parser processes the four gene panels (Developmental Disorders - DD, eye disorders, skin disorders and cancer) that can be downloaded from https://www.ebi.ac.uk/gene2phenotype/downloads/.

The mapping of the diseases, i.e. the "disease name" column, is done on the fly using [OnToma](https://pypi.org/project/ontoma/):
- Exact matches to EFO are used directly.
- If the match comes from HP or ORDO the disease is searched in MONDO and if there is an exact match it is used. If not the HP or ORDO term is used.
- If OnToma returns a fuzzy match it is ignore and MONDO is searched for exact matches.
- When no exact matches are found the disease is considered unmapped and it's saved to a file (see the `-u`/ `--unmapped_disease_file` option below).


There are also a number of optional parameters to specify the name of the input and out files:
- `-d`, `--dd_panel`: Name of Developmental Disorders (DD) panel file. It uses the value of G2P_DD_FILENAME in setting.py if not specified.
- `-e`, `--eye_panel`: Name of eye panel file. It uses the value of G2P_eye_FILENAME in setting.py if not specified.
- `-k`, `--skin_panel`: Name of skin panel. It uses the value of G2P_skin_FILENAME in setting.py if not specified.
- `-c`, `--cancer_panel`: Name of cancer panel file. It uses the value of G2P_cancer_FILENAME in setting.py if not specified.
- `-o`, `--output_file`: Name of output evidence file. It uses the value of G2P_EVIDENCE_FILENAME in setting.py if not specified.
- `-u`, `--unmapped_diseases_file`: If specified, the diseases not mapped to EFO will be stored in this file.

Note that when using the default file names, the input files have to exist in the working directory or in the _resources_ directory:

To use the parser configure the python environment and run it as follows:
```bash
(venv)$ python3 modules/Gene2Phenotype.py -d DDG2P_19_8_2020.csv.gz -e EyeG2P_19_8_2020.csv.gz -k SkinG2P_19_8_2020.csv.gz -c CancerG2P_19_8_2020.csv.gz -o gene2phenotype-19-08-2020.json -u gene2phenotype-19-08-2020_unmapped_diseases.txt 
```

### Genomics England Panel App

The Genomics England parser processes the associations between genes and diseases described in the _Gene Panels Data_ table. This data is provided by Genomics England and can be downloaded [here](https://storage.googleapis.com/otar000-evidence_input/PanelApp/20.11/All_genes_20200928-1959.tsv) from the _otar000-evidence_input_ bucket.

The source table is then formatted into a compressed set of JSON lines following the schema of the version to be used.

The mapping of the diseases is done on the fly using [OnToma](https://pypi.org/project/ontoma/):
1. Exact matches to an EFO term are used directly.
2. Sometimes an OMIM code can be present in the disease string. OnToma is then queried for both the OMIM code and the respective disease term. If OnToma returns a fuzzy match for both, it is checked whether they both point to the same EFO term. Being this the case, the term is considered as an exact match.

By default the result of the diseases and codes mappings are stored locally as of _disease_queries.json_ and _disease_queries.json_ respectively. This is intended for analysys purposes and to ease up a potential rerun of the parser.

The parser requires three parameters:
- `-i`, `--input_file`: Name of tsv file located in the [Panel App bucket](https://storage.googleapis.com/otar000-evidence_input/PanelApp/20.11/All_genes_20200928-1959.tsv).
- `-o`, `--output_file`: Name of evidence JSON file containing the evidence strings.
- `-s`, `--schema_version`: JSON schema version to use, e.g. 1.7.5. It must be branch or a tag available in https://github.com/opentargets/json_schema.
  
There is also an optional parameter to load a dictionary containing the results of querying OnToma with the disease terms:
- `-d`, `--dictionary`: If specified, the diseases mappings will be imported from this JSON file.'

To use the parser configure the python environment and run it as follows:
```bash
(venv)$ python3 modules/GenomicsEnglandPanelApp.py -i All_genes_20200928-1959.tsv -o genomics_england-2021-01-05.json -s 1.7.5 -d disease_queries.json
```

### IntOGen

The intOGen parser generates evidence strings from three files that need to be in the working directory or in the _resources_ directory:

- _intogen_cancer2EFO_mapping.tsv_: Mappings of intOGen cancer type acronyms to EFO terms. Currently is a manually curated file given that in intOGen they do not use an specific ontology to model cancers.
- _intogen_cohorts.tsv_: It contains information about the analysed cohorts and it can be downloaded from the [intOGen website](https://www.intogen.org/download). In the current implementation, the total number of samples included in each cohort is used to calculate the percentage of samples that carry a relevant mutation in a driver gene.
- _intogen_Compendium_Cancer_Genes.tsv_: It contains the genes that have been identified as _drivers_ in at least one cohort and information related to  the methods that yield significant results, the q-value and additional data about mutations. It can be downloaded from the same place as the cohorts file.

### PheWAS catalog

The `PheWAS.py` script parses the PheWAS Catalog CSV file specified as `PHEWAS_CATALOG_FILENAME` in `settings.py` and that should be located either in the working directory or the `resources` folder. This file can be downloaded [here](https://storage.googleapis.com/otar000-evidence_input/PheWAS/data_files/phewas-catalog-19-10-2018.csv). The mappings between the Phecodes and EFO are read from the [phewascat.mappings.tsv](https://raw.githubusercontent.com/opentargets/mappings/master/phewascat.mappings.tsv) file in the `mappings` repository. In addition, the data is enriched with information gathered from the Variant Index. The file is imported as `PHEWAS_CATALOG_W_CONSEQUENCES` and located [here](https://storage.googleapis.com/otar000-evidence_input/PheWAS/data_files/phewas_w_consequences.csv). This data is then joined with the PheWAS variants at the gene, variant level.  

```sh
(venv)$ python3 modules/PheWAS.py
```

### CRISPR

The CRISPR parser processes three files available in the `resources` directory:

- _crispr_evidence.tsv_: Main file that contains the prioritisation score as well as target, disease and publication information. It was adapted from supplementary table 6 in the [Behan et al. 2019](https://www.nature.com/articles/s41586-019-1103-9) paper.
- _crispr_descriptions.tsv_: File used to extract the number of targets prioritised per cancer types as well as to retrieve the cell lines from the next file.
- _crispr_cell_lines.tsv_: It contains three columns with the cell line, tissue and the cancer type information. It is used to extract the cell lines in which the target has been identified as essential. The file has been adapted from the supplementary table 1 in the [Behan et al. 2019](https://www.nature.com/articles/s41586-019-1103-9) paper.

The parser has five parameters but only two of them are compulsory, the other three have defaults specified in the `settings.py`:

- `-i`, `--input_file`: Name or full path for _crispr_evidence.tsv_. The default value is taken from the `CRISPR_FILENAME1` variable in `settings.py`.
- `-d`, `--description_file`: Name or full path for the _crispr_descriptions.tsv_ file. The default value is taken from the `CRISPR_FILENAME2` variable in `settings.py`.
- `-c`, `--cell_types_file`: Name or full path for _crispr_cell_lines.tsv_. There is no default value, it **must** be specified.
- `-o`, `--output_file`:  Name of the evidence JSON file. The default value is taken from the `CRISPR_EVIDENCE_FILENAME` variable in `settings.py`.
- `-s`, `--schema_version`:  JSON schema version to use, e.g. 1.7.5. It must be branch or a tag available in https://github.com/opentargets/json_schema. There is no default value, it **must** be specified.

This is how it is run only specifying the required parameters:

```sh
(venv)$ python3 modules/CRISPR.py -s 1.7.5 -c crispr_cell_lines.tsv -o crispr-18-11-2020.json
```

### PhenoDigm

Generates target-disease evidence querying the IMPC SOLR API.

<<<<<<< HEAD
### PROGENy

The PROGENy parser processes three files:

- progeny_normalVStumor_opentargets.txt: Main file that contains a systematic comparison of pathway activities between normal and primary TCGA samples in 14 tumor types using PROGENy. This file can be downloaded [here](https://storage.googleapis.com/otar000-evidence_input/PROGENy/data_files/progeny_normalVStumor_opentargets.txt) from the _otar000-evidence_input_ bucket.
- cancer2EFO_mappings.tsv: File containing the mappings between the acronym of the type of cancer and its respective disease listed in EFO. This file can be found in the `resources` directory.
- pathway2Reactome_mappings.tsv: File containing the mappings between the analysed pathway and their respective target and ID in Reactome. This file can be found in the `resources` directory.
=======
### SLAPenrich
The SLAPenrich parser processes three files:

- slapenrich_opentargets.tsv: Main file that contains a systematic comparison of on somatic mutations from TCGA across 25 different cancer types and a collection of pathway gene sets from Reactome. This file can be downloaded [here](https://storage.googleapis.com/otar000-evidence_input/SLAPEnrich/data_file/slapenrich_opentargets-21-12-2017.tsv) from the _otar000-evidence_input_ bucket.
- cancer2EFO_mappings.tsv: File containing the mappings between the acronym of the type of cancer and its respective disease listed in EFO. This file can be found in the `resources` directory.
>>>>>>> cc93d02e

The source table is then formatted into a compressed set of JSON lines following the schema of the version to be used.

The parser requires three parameters:
<<<<<<< HEAD
- `-i`, `--inputFile`: Name of tsv file located in the [PROGENy bucket](https://storage.googleapis.com/otar000-evidence_input/PROGENy/data_files/progeny_normalVStumor_opentargets.txt).
- `-d`, `--diseaseMapping`: optional; input look-up table containing the cancer type mappings to an EFO ID.
- `-s`, `--skipMapping`: optional; state whether to skip the disease to EFO term mapping step. If used this step is not performed.
- `-p`, `--pathwayMapping`: Input look-up table containing the pathway mappings to a respective target and ID in Reactome.
- `-o`, `--outputFile`: Gzipped JSON file containing the evidence strings.


To use the parser configure the python environment and run it as follows:
```bash
python modules/PROGENY.py \
    --inputFile progeny_normalVStumor_opentargets.txt \
    --diseaseMapping resources/cancer2EFO_mappings.tsv \
    --pathwayMapping resources/pathway2Reactome_mappings.tsv \
    --outputFile progeny-2021-01-18.json.gz
```

=======
- `-i`, `--inputFile`: Name of tsv file located in the [SLAPEnrich bucket](https://storage.googleapis.com/otar000-evidence_input/SLAPEnrich/data_file/slapenrich_opentargets-21-12-2017.tsv).
- `-d`, `--diseaseMapping`: optional; input look-up table containing the cancer type mappings to an EFO ID.
- `-s`, `--skipMapping`: optional; state whether to skip the disease to EFO term mapping step. If used this step is not performed.
- `-o`, `--outputFile`: Gzipped JSON file containing the evidence strings.
- `-l`, `--logFile`: optional; if not specified, logs are written to standard error.

To use the parser configure the python environment and run it as follows:
```bash
python modules/SLAPEnrich.py \
    --inputFile slapenrich_opentargets.tsv \
    --diseaseMapping resources/cancer2EFO_mappings.tsv \
    --outputFile slapenrich-2021-01-18.json.gz
```


>>>>>>> cc93d02e
#### System requirements and running time
The PhenoDigm parser has been run both in a MacBook Pro and a Google Cloud machine. The current version is very memory greedy, using up to 60 GB. 

* MacBook Pro: It takes around 8 hours to run in a 16 GB laptop.
* Google Cloud Machine: It runs in around 2 hours in a 60 GB machine (_n1-standard-16_). There used to be such a machine set up but now one called _ag-ubuntu-20-04-lts_ in _open-targets-eu-dev_ can be used instead (see below). This machine has specs higher than needed (32 vCPU and 208 GB memory).

#### Installation
Before the parser can be run there is one dependency that needs to be installed manually:

```sh
# Create and activate virtual environment (requires python3)
virtualenv -p python3 phenodigm_venv
source phenodigm_venv/bin/activate

# Install dependencies
pip3 install -r requirements.txt

# Manually download and install ontology-utils as it requires specific tag
wget https://github.com/opentargets/ontology-utils/archive/bff0f189a4c6e8613e99a5d47e9ad4ceb6a375fc.zip
pip3 install bff0f189a4c6e8613e99a5d47e9ad4ceb6a375fc.zip

# Set environment variables
export PYTHONPATH=.
```
Additionally, the parser needs access to Google Cloud, which requires downloading a key JSON file and setting the `GOOGLE_APPLICATION_CREDENTIALS` variable. Ask someone from the back-end team about it.

#### Running MouseModels in a Google Cloud virtual machine

Start the machine and connect to it via SSH. When you are ready set-up the environment and run the parser:

```sh
# Move to installation directory
cd opentargets/evidence_datasource_parsers/

# Activate virtual environment
. phenodigm_venv/bin/activate

# Set up PYTHONPATH AND GOOGLE_APPLICATION_CREDENTIALS environment variables
. phenodigm_venv/bin/set_env_variables.sh

# Update cache
# NOTE: This is only required once per release, i.e. is not needed if PhenoDigm is
# rerun multiple times in a short period of time
python3 modules/MouseModels.py --update-cache

# Run PhenoDigm parser
python3 modules/MouseModels.py 

# Upload the evidence file to Google Cloud Storage
python3 modules/MouseModels.py -w
```
**CAVEAT:** The last step (`-w`) tries to upload a file with the current date in the name, which may not work if the parser was run on another day, which would be the date on the filename.

**REMINDER:** Remember to stop the machine once you are done as it costs money to have it on! 

### Open Targets Genetics Portal

The evidence generation is done in two steps:
1. Pooling together data from Genetics portal buckets: `GeneticsPortal_prepare_data.py`
2. The resulting table is formatted into compressed set of JSON lines: `GeneticsPortal.py`

The first step is run on Google Cloud Dataproc cluster to take advantage of the proximity of the Genetics Portal data stored in Google buckets. Once you have the proper cluster set up, submit the job:

```bash
gcloud dataproc jobs submit pyspark \
    --cluster=${clusterName} \
    --project=${projectName} \
    --region=${region} \
    ${repo_directory}/modules/GeneticsPortal_prepare_data.py -- \
    --locus2gene=gs://genetics-portal-data/l2g/200127 \
    --toploci=gs://genetics-portal-data/v2d/200207/toploci.parquet \
    --study=gs://genetics-portal-data/v2d/200207/studies.parquet \
    --variantIndex=gs://genetics-portal-data/variant-annotation/190129/variant-annotation.parquet \
    --ecoCodes=gs://genetics-portal-data/lut/vep_consequences.tsv \
    --output=gs://genetics-portal-analysis/l2g-platform-export/data/l2g_joined.2020.03.02_exploded.parquet
```

The output is saved in a parquet file in one of the buckets. This then needs to be further processed:

```bash
python ${repo_directory}/modules/GeneticsPortal.py \
    --inputFile l2g_joined.2020.01.30_exploded.parquet \
    --schemaFile https://raw.githubusercontent.com/opentargets/json_schema/Draft-4_compatible/opentargets.json \
    --cores 32 --sample 1000 --outputFile output.json.gz
```

**Important**: to ensure the resulting json schema is valid, we are using the [python_jsonschema_objects](https://pypi.org/project/python-jsonschema-objects/0.0.13/) library, which enforces the proper structure. The only caveat is that the this library uses draft-4 JSON schema, while our JSON schema is written on draft-7. To resolve this discrepancy, our JSON schema repository has a parallel draft-4 compatible branch that we are using for evidence generation.
<|MERGE_RESOLUTION|>--- conflicted
+++ resolved
@@ -175,11 +175,6 @@
 (venv)$ python3 modules/CRISPR.py -s 1.7.5 -c crispr_cell_lines.tsv -o crispr-18-11-2020.json
 ```
 
-### PhenoDigm
-
-Generates target-disease evidence querying the IMPC SOLR API.
-
-<<<<<<< HEAD
 ### PROGENy
 
 The PROGENy parser processes three files:
@@ -187,18 +182,7 @@
 - progeny_normalVStumor_opentargets.txt: Main file that contains a systematic comparison of pathway activities between normal and primary TCGA samples in 14 tumor types using PROGENy. This file can be downloaded [here](https://storage.googleapis.com/otar000-evidence_input/PROGENy/data_files/progeny_normalVStumor_opentargets.txt) from the _otar000-evidence_input_ bucket.
 - cancer2EFO_mappings.tsv: File containing the mappings between the acronym of the type of cancer and its respective disease listed in EFO. This file can be found in the `resources` directory.
 - pathway2Reactome_mappings.tsv: File containing the mappings between the analysed pathway and their respective target and ID in Reactome. This file can be found in the `resources` directory.
-=======
-### SLAPenrich
-The SLAPenrich parser processes three files:
-
-- slapenrich_opentargets.tsv: Main file that contains a systematic comparison of on somatic mutations from TCGA across 25 different cancer types and a collection of pathway gene sets from Reactome. This file can be downloaded [here](https://storage.googleapis.com/otar000-evidence_input/SLAPEnrich/data_file/slapenrich_opentargets-21-12-2017.tsv) from the _otar000-evidence_input_ bucket.
-- cancer2EFO_mappings.tsv: File containing the mappings between the acronym of the type of cancer and its respective disease listed in EFO. This file can be found in the `resources` directory.
->>>>>>> cc93d02e
-
-The source table is then formatted into a compressed set of JSON lines following the schema of the version to be used.
-
-The parser requires three parameters:
-<<<<<<< HEAD
+
 - `-i`, `--inputFile`: Name of tsv file located in the [PROGENy bucket](https://storage.googleapis.com/otar000-evidence_input/PROGENy/data_files/progeny_normalVStumor_opentargets.txt).
 - `-d`, `--diseaseMapping`: optional; input look-up table containing the cancer type mappings to an EFO ID.
 - `-s`, `--skipMapping`: optional; state whether to skip the disease to EFO term mapping step. If used this step is not performed.
@@ -215,7 +199,16 @@
     --outputFile progeny-2021-01-18.json.gz
 ```
 
-=======
+### SLAPenrich
+The SLAPenrich parser processes twofiles:
+
+- `slapenrich_opentargets.tsv`: Main file that contains a systematic comparison of on somatic mutations from TCGA across 25 different cancer types and a collection of pathway gene sets from Reactome. This file can be downloaded [here](https://storage.googleapis.com/otar000-evidence_input/SLAPEnrich/data_file/slapenrich_opentargets-21-12-2017.tsv) from the _otar000-evidence_input_ bucket.
+- `cancer2EFO_mappings.tsv`: File containing the mappings between the acronym of the type of cancer and its respective disease listed in EFO. This file can be found in the `resources` directory.
+
+The source table is then formatted into a compressed set of JSON lines following the schema of the version to be used.
+
+The parser uses the following parameters:
+
 - `-i`, `--inputFile`: Name of tsv file located in the [SLAPEnrich bucket](https://storage.googleapis.com/otar000-evidence_input/SLAPEnrich/data_file/slapenrich_opentargets-21-12-2017.tsv).
 - `-d`, `--diseaseMapping`: optional; input look-up table containing the cancer type mappings to an EFO ID.
 - `-s`, `--skipMapping`: optional; state whether to skip the disease to EFO term mapping step. If used this step is not performed.
@@ -230,8 +223,10 @@
     --outputFile slapenrich-2021-01-18.json.gz
 ```
 
-
->>>>>>> cc93d02e
+### PhenoDigm
+
+Generates target-disease evidence querying the IMPC SOLR API.
+
 #### System requirements and running time
 The PhenoDigm parser has been run both in a MacBook Pro and a Google Cloud machine. The current version is very memory greedy, using up to 60 GB. 
 
