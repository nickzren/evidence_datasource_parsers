# OT evidence generators

Each folder in module corresponds to a datasource.

In each folder we have one or more standalone python scripts.

Generally these scripts:
1. map the disease terms (if any) to our ontology in various ways:
      - by using [OnToma](https://ontoma.readthedocs.io)
      - by using the [RareDiseasesUtils](https://github.com/opentargets/evidence_datasource_parsers/blob/master/common/RareDiseasesUtils.py) script
      - by using [Ontology Utils](https://github.com/opentargets/ontology-utils)
      - by importing manually curated files. Some of these are stored in the [mappings repo](https://github.com/opentargets/mappings)
2. Once the mapping is handled, evidence objects are generated in the form of JSON strings according to our JSON schema

Code used by more than one script (that does not live in a python package)
is stored in the `common` folder and imported as follows:

```python
from common.<module> import <function>
```



### Install
Install (requires python 3):

```sh
virtualenv -p python3 venv
source venv/bin/activate
pip3 install -r requirements.txt
export PYTHONPATH=.
```
### Usage

Each script is a standalone python script.
Common dependencies are stored in the `common` folder.

Hence to run each parser, simply run the standalone script with your python
interpreter:
```sh
(venv)$ python3 modules/<parser you want>.py
```

### Contributor guidelines

Further development of this repository should follow the next premises:

1. Data QC
1. Configuration
1. Documentation
1. Logging
1. Standardize disease mappings
1. Reliability (e.g. network retries)
1. JSON schema validation
1. Uniqueness of unique_association_fields
1. Reproducibility (e.g. saving API results as files)
1. Containerization - Dockerize

### ClinGen
The ClinGen parser processes the _Gene Validity Curations_ table that can be downloaded from https://search.clinicalgenome.org/kb/gene-validity. As of January 2021 the downloadable file contains six header lines that look as follows:
```tsv
CLINGEN GENE VALIDITY CURATIONS
FILE CREATED: 2021-01-18
WEBPAGE: https://search.clinicalgenome.org/kb/gene-validity
++++++++++,++++++++++++++,+++++++++++++,++++++++++++++++++,+++++++++,+++++++++,+++++++++,++++++++++++++,+++++++++++++,+++++++++++++++++++
GENE SYMBOL,GENE ID (HGNC),DISEASE LABEL,DISEASE ID (MONDO),MOI,SOP,CLASSIFICATION,ONLINE REPORT,CLASSIFICATION DATE,GCEP
+++++++++++,++++++++++++++,+++++++++++++,++++++++++++++++++,+++++++++,+++++++++,+++++++++,++++++++++++++,+++++++++++++,+++++++++++++++++++
```

The mapping of the diseases is done on the fly as a three step process:
1. The MONDO id provided by ClinGen is used if it exists in EFO.
2. EFO is searched for xrefs to the MONDO id and all the EFO hits are used.
3. OnToma is used to search for perfect matches of the ClinGen disease name.

The unmapped diseases are saved to a file called `unmapped_diseases.tsv` so that they can be reported to [EFO](https://github.com/EBISPOT/efo/issues/).

The parser requires two parameters:
- `-i`, `--input_file`: Name of csv file downloaded from https://search.clinicalgenome.org/kb/gene-validity
- `-o`, `--output_file`: Name of evidence JSON file

There is also an optional parameter to save the unmapped diseases to a file:
- `-u`, `--unmapped_diseases_file`: If specified, the diseases not mapped to EFO will be stored in this file'

To use the parser configure the python environment and run it as follows:
```bash
(venv)$ python3 modules/ClinGen.py -i ClinGen-Gene-Disease-Summary-2020-08-04.csv -o clingen_2020-08-04.json -u unmapped_diseases_clingen.tsv
```

### Gene2Phenotype

The Gene2Phenotype parser processes the four gene panels (Developmental Disorders - DD, eye disorders, skin disorders and cancer) that can be downloaded from https://www.ebi.ac.uk/gene2phenotype/downloads/.

The mapping of the diseases, i.e. the "disease name" column, is done on the fly using [OnToma](https://pypi.org/project/ontoma/):
- Exact matches to EFO are used directly.
- If the match comes from HP or ORDO the disease is searched in MONDO and if there is an exact match it is used. If not the HP or ORDO term is used.
- If OnToma returns a fuzzy match it is ignore and MONDO is searched for exact matches.
- When no exact matches are found the disease is considered unmapped and it's saved to a file (see the `-u`/ `--unmapped_disease_file` option below).


There are also a number of optional parameters to specify the name of the input and out files:
- `-d`, `--dd_panel`: Name of Developmental Disorders (DD) panel file. It uses the value of G2P_DD_FILENAME in setting.py if not specified.
- `-e`, `--eye_panel`: Name of eye panel file. It uses the value of G2P_eye_FILENAME in setting.py if not specified.
- `-k`, `--skin_panel`: Name of skin panel. It uses the value of G2P_skin_FILENAME in setting.py if not specified.
- `-c`, `--cancer_panel`: Name of cancer panel file. It uses the value of G2P_cancer_FILENAME in setting.py if not specified.
- `-o`, `--output_file`: Name of output evidence file. It uses the value of G2P_EVIDENCE_FILENAME in setting.py if not specified.
- `-u`, `--unmapped_diseases_file`: If specified, the diseases not mapped to EFO will be stored in this file.

Note that when using the default file names, the input files have to exist in the working directory or in the _resources_ directory:

To use the parser configure the python environment and run it as follows:
```bash
(venv)$ python3 modules/Gene2Phenotype.py -d DDG2P_19_8_2020.csv.gz -e EyeG2P_19_8_2020.csv.gz -k SkinG2P_19_8_2020.csv.gz -c CancerG2P_19_8_2020.csv.gz -o gene2phenotype-19-08-2020.json -u gene2phenotype-19-08-2020_unmapped_diseases.txt 
```

### Genomics England Panel App

The Genomics England parser processes the associations between genes and diseases described in the _Gene Panels Data_ table. This data is provided by Genomics England and can be downloaded [here](https://storage.googleapis.com/otar000-evidence_input/PanelApp/20.11/All_genes_20200928-1959.tsv) from the _otar000-evidence_input_ bucket.

The source table is then formatted into a compressed set of JSON lines following the schema of the version to be used.

The mapping of the diseases is done on the fly using [OnToma](https://pypi.org/project/ontoma/):
1. Exact matches to an EFO term are used directly.
2. Sometimes an OMIM code can be present in the disease string. OnToma is then queried for both the OMIM code and the respective disease term. If OnToma returns a fuzzy match for both, it is checked whether they both point to the same EFO term. Being this the case, the term is considered as an exact match.

By default the result of the diseases and codes mappings are stored locally as of _disease_queries.json_ and _disease_queries.json_ respectively. This is intended for analysys purposes and to ease up a potential rerun of the parser.

The parser requires three parameters:
- `-i`, `--input_file`: Name of tsv file located in the [Panel App bucket](https://storage.googleapis.com/otar000-evidence_input/PanelApp/20.11/All_genes_20200928-1959.tsv).
- `-o`, `--output_file`: Name of evidence JSON file containing the evidence strings.
- `-s`, `--schema_version`: JSON schema version to use, e.g. 1.7.5. It must be branch or a tag available in https://github.com/opentargets/json_schema.
  
There is also an optional parameter to load a dictionary containing the results of querying OnToma with the disease terms:
- `-d`, `--dictionary`: If specified, the diseases mappings will be imported from this JSON file.'

To use the parser configure the python environment and run it as follows:
```bash
(venv)$ python3 modules/GenomicsEnglandPanelApp.py -i All_genes_20200928-1959.tsv -o genomics_england-2021-01-05.json -s 1.7.5 -d disease_queries.json
```

### IntOGen

The intOGen parser generates evidence strings from three files that need to be in the working directory or in the _resources_ directory:

- _intogen_cancer2EFO_mapping.tsv_: Mappings of intOGen cancer type acronyms to EFO terms. Currently is a manually curated file given that in intOGen they do not use an specific ontology to model cancers.
- _intogen_cohorts.tsv_: It contains information about the analysed cohorts and it can be downloaded from the [intOGen website](https://www.intogen.org/download). In the current implementation, the total number of samples included in each cohort is used to calculate the percentage of samples that carry a relevant mutation in a driver gene.
- _intogen_Compendium_Cancer_Genes.tsv_: It contains the genes that have been identified as _drivers_ in at least one cohort and information related to  the methods that yield significant results, the q-value and additional data about mutations. It can be downloaded from the same place as the cohorts file.

### PheWAS catalog

The PheWAS parser processes three files:
- phewas-catalog-19-10-2018.csv: Main tsv file containing information from phenome-wide association studies. The file is located in the [PheWAS bucket](https://storage.googleapis.com/otar000-evidence_input/PheWAS/data_files/phewas-catalog-19-10-2018.csv).
- phewas_w_consequences.csv: File containing PheWAS data enriched with data from the Genetics Portal on the variant and its functional consequence. This file is located in the [PheWAS bucket](https://storage.googleapis.com/otar000-evidence_input/PheWAS/data_files/phewas_w_consequences.csv).
- phewascat.mappings.tsv: File containing the mappings between the phenotypes provided by PheWAS and its respective disease listed in EFO. This file is located in [our mappings repo](https://raw.githubusercontent.com/opentargets/mappings/master/phewascat.mappings.tsv).

The source table is then formatted into a compressed set of JSON lines following the schema of the version to be used.

The parser uses the following parameters:
- `-i`, `--inputFile`: Main tsv file coming from PheWAS.
- `-c`, `--consequencesFile`: Input look-up table containing the variant data and consequences coming from the Variant Index.
- `-d`, `--diseaseMapping`: optional; input look-up table containing the PheWAS phenotypes mappings to an EFO IDs.
- `-s`, `--skipMapping`: optional; state whether to skip the disease to EFO term mapping step. If used this step is not performed.
- `-o`, `--outputFile`: Gzipped JSON file containing the evidence strings.
- `-l`, `--logFile`: optional; if not specified, logs are written to standard error.

To use the parser configure the python environment and run it as follows:
```bash
python modules/PheWAS.py \
    --inputFile phewas-catalog-19-10-2018.csv \
    --consequencesFile https://storage.googleapis.com/otar000-evidence_input/PheWAS/data_files/phewas_w_consequences.csv) \
    --diseaseMapping https://raw.githubusercontent.com/opentargets/mappings/master/phewascat.mappings.tsv \
    --outputFile phewas-2021-02-02.json.gz
```

### CRISPR

The CRISPR parser processes three files available in the `resources` directory:

- _crispr_evidence.tsv_: Main file that contains the prioritisation score as well as target, disease and publication information. It was adapted from supplementary table 6 in the [Behan et al. 2019](https://www.nature.com/articles/s41586-019-1103-9) paper.
- _crispr_descriptions.tsv_: File used to extract the number of targets prioritised per cancer types as well as to retrieve the cell lines from the next file.
- _crispr_cell_lines.tsv_: It contains three columns with the cell line, tissue and the cancer type information. It is used to extract the cell lines in which the target has been identified as essential. The file has been adapted from the supplementary table 1 in the [Behan et al. 2019](https://www.nature.com/articles/s41586-019-1103-9) paper.

*Usage:*

```sh
(venv)$ python3 modules/CRISPR.py -e <evidence_file> -d <description_file> -c <cell_line_file> -o <output_file> -l <log_file>
```

- `-e`, `--evidence_file`: name or full path for _crispr_evidence.tsv_.
- `-d`, `--descriptions_file`: name or full path for the _crispr_descriptions.tsv_ file.
- `-c`, `--cell_types_file`: name or full path for _crispr_cell_lines.tsv_.
- `-o`, `--output_file`: output is a gzipped JSON.
- `-l`, `--log_file`:  optional parameter. If not provided, logs are written to the standard error.

### PROGENy

The PROGENy parser processes three files:

- progeny_normalVStumor_opentargets.txt: Main file that contains a systematic comparison of pathway activities between normal and primary TCGA samples in 14 tumor types using PROGENy. This file can be downloaded [here](https://storage.googleapis.com/otar000-evidence_input/PROGENy/data_files/progeny_normalVStumor_opentargets.txt) from the _otar000-evidence_input_ bucket.
- cancer2EFO_mappings.tsv: File containing the mappings between the acronym of the type of cancer and its respective disease listed in EFO. This file can be found in the `resources` directory.
- pathway2Reactome_mappings.tsv: File containing the mappings between the analysed pathway and their respective target and ID in Reactome. This file can be found in the `resources` directory.

The source table is then formatted into a compressed set of JSON lines following the schema of the version to be used.

The parser uses the following parameters:
- `-i`, `--inputFile`: Main tsv file.
- `-d`, `--diseaseMapping`: optional; input look-up table containing the cancer type mappings to an EFO ID.
- `-s`, `--skipMapping`: optional; state whether to skip the disease to EFO term mapping step. If used this step is not performed.
- `-p`, `--pathwayMapping`: input look-up table containing the pathway mappings to a respective target and ID in Reactome.
- `-o`, `--outputFile`: gzipped JSON file containing the evidence strings.


To use the parser configure the python environment and run it as follows:
```bash
python modules/PROGENY.py \
    --inputFile progeny_normalVStumor_opentargets.txt \
    --diseaseMapping resources/cancer2EFO_mappings.tsv \
    --pathwayMapping resources/pathway2Reactome_mappings.tsv \
    --outputFile progeny-2021-01-18.json.gz
```

### SLAPenrich

The SLAPenrich parser processes twofiles:

- `slapenrich_opentargets.tsv`: Main file that contains a systematic comparison of on somatic mutations from TCGA across 25 different cancer types and a collection of pathway gene sets from Reactome. This file can be downloaded [here](https://storage.googleapis.com/otar000-evidence_input/SLAPEnrich/data_file/slapenrich_opentargets-21-12-2017.tsv) from the _otar000-evidence_input_ bucket.
- `cancer2EFO_mappings.tsv`: File containing the mappings between the acronym of the type of cancer and its respective disease listed in EFO. This file can be found in the `resources` directory.

The source table is then formatted into a compressed set of JSON lines following the schema of the version to be used.

The parser uses the following parameters:

- `-i`, `--inputFile`: Name of tsv file located in the [SLAPEnrich bucket](https://storage.googleapis.com/otar000-evidence_input/SLAPEnrich/data_file/slapenrich_opentargets-21-12-2017.tsv).
- `-d`, `--diseaseMapping`: optional; input look-up table containing the cancer type mappings to an EFO ID.
- `-s`, `--skipMapping`: optional; state whether to skip the disease to EFO term mapping step. If used this step is not performed.
- `-o`, `--outputFile`: gzipped JSON file containing the evidence strings.
- `-l`, `--logFile`: optional; if not specified, logs are written to standard error.

To use the parser configure the python environment and run it as follows:
```bash
python modules/SLAPEnrich.py \
    --inputFile slapenrich_opentargets.tsv \
    --diseaseMapping resources/cancer2EFO_mappings.tsv \
    --outputFile slapenrich-2021-01-18.json.gz
```


### PhenoDigm

Generates target-disease evidence querying the IMPC SOLR API.

#### System requirements and running time
The PhenoDigm parser has been run both in a MacBook Pro and a Google Cloud machine. The current version is very memory greedy, using up to 60 GB. 

* MacBook Pro: It takes around 8 hours to run in a 16 GB laptop.
* Google Cloud Machine: It runs in around 2 hours in a 60 GB machine (_n1-standard-16_). There used to be such a machine set up but now one called _ag-ubuntu-20-04-lts_ in _open-targets-eu-dev_ can be used instead (see below). This machine has specs higher than needed (32 vCPU and 208 GB memory).

#### Installation
Before the parser can be run there is one dependency that needs to be installed manually:

```sh
# Create and activate virtual environment (requires python3)
virtualenv -p python3 phenodigm_venv
source phenodigm_venv/bin/activate

# Install dependencies
pip3 install -r requirements.txt

# Manually download and install ontology-utils as it requires specific tag
wget https://github.com/opentargets/ontology-utils/archive/bff0f189a4c6e8613e99a5d47e9ad4ceb6a375fc.zip
pip3 install bff0f189a4c6e8613e99a5d47e9ad4ceb6a375fc.zip

# Set environment variables
export PYTHONPATH=.
```
Additionally, the parser needs access to Google Cloud, which requires downloading a key JSON file and setting the `GOOGLE_APPLICATION_CREDENTIALS` variable. Ask someone from the back-end team about it.

#### Running MouseModels in a Google Cloud virtual machine

Start the machine and connect to it via SSH. When you are ready set-up the environment and run the parser:

```sh
# Move to installation directory
cd opentargets/evidence_datasource_parsers/

# Activate virtual environment
. phenodigm_venv/bin/activate

# Set up PYTHONPATH AND GOOGLE_APPLICATION_CREDENTIALS environment variables
. phenodigm_venv/bin/set_env_variables.sh

# Update cache
# NOTE: This is only required once per release, i.e. is not needed if PhenoDigm is
# rerun multiple times in a short period of time
python3 modules/MouseModels.py --update-cache

# Run PhenoDigm parser
python3 modules/MouseModels.py 

# Upload the evidence file to Google Cloud Storage
python3 modules/MouseModels.py -w
```
**CAVEAT:** The last step (`-w`) tries to upload a file with the current date in the name, which may not work if the parser was run on another day, which would be the date on the filename.

**REMINDER:** Remember to stop the machine once you are done as it costs money to have it on! 

### Open Targets Genetics Portal

Genetics portal evidence generation is done by calling this Python script:

```bash
python modules/GeneticsPortal.py \
    --locus2gene gs://genetics-portal-data/l2g/200127 \
    --toploci gs://genetics-portal-data/v2d/200207/toploci.parquet \
    --study gs://genetics-portal-data/v2d/200207/studies.parquet \
    --variantIndex gs://genetics-portal-data/variant-annotation/190129/variant-annotation.parquet \
    --ecoCodes gs://genetics-portal-data/lut/vep_consequences.tsv \
    --outputFile gentics-portal-evidence.json.gz \
    --logFile gentics-portal-evidence.log \
    --threshold 0.05
```

**Where:**

* `--threshold` is required. It provides a lower locus to gene score cutoff.
* `--logFile` is optional. If not specified, logs are written to standard error.

<<<<<<< HEAD
=======
**Important**: to ensure the resulting json schema is valid, we are using the [python_jsonschema_objects](https://pypi.org/project/python-jsonschema-objects/0.0.13/) library, which enforces the proper structure. The only caveat is that the this library uses draft-4 JSON schema, while our JSON schema is written on draft-7. To resolve this discrepancy, our JSON schema repository has a parallel draft-4 compatible branch that we are using for evidence generation.
>>>>>>> 9fc60814
<|MERGE_RESOLUTION|>--- conflicted
+++ resolved
@@ -324,7 +324,4 @@
 * `--threshold` is required. It provides a lower locus to gene score cutoff.
 * `--logFile` is optional. If not specified, logs are written to standard error.
 
-<<<<<<< HEAD
-=======
-**Important**: to ensure the resulting json schema is valid, we are using the [python_jsonschema_objects](https://pypi.org/project/python-jsonschema-objects/0.0.13/) library, which enforces the proper structure. The only caveat is that the this library uses draft-4 JSON schema, while our JSON schema is written on draft-7. To resolve this discrepancy, our JSON schema repository has a parallel draft-4 compatible branch that we are using for evidence generation.
->>>>>>> 9fc60814
+
