global:
  logDir: gs://otar000-evidence_input/parser_logs
  cacheDir: cache_dir
<<<<<<< HEAD
  schema: https://raw.githubusercontent.com/opentargets/json_schema/2.2.7
  EFOVersion: v3.42.0
=======
  # This is a directory prefix; individual schemas relative to it are specified by each rule.
  schema: https://raw.githubusercontent.com/opentargets/json_schema/2.2.7
  EFOVersion: v3.40.0
>>>>>>> 706d4728

cancerBiomarkers:
  inputBucket: gs://otar000-evidence_input/CancerBiomarkers/data_files
  outputBucket: gs://otar000-evidence_input/CancerBiomarkers/json
  drugIndex: gs://open-targets-pre-data-releases/22.04/output/etl/parquet/molecule
ChEMBL:
  evidence: gs://otar008-chembl/cttv008-06-06-2022.json.gz
  stopReasonCategories: gs://otar000-evidence_input/ChEMBL/data_files/chembl_predictions-2022-04-08.tsv
  outputBucket: gs://otar000-evidence_input/ChEMBL/json
ClinGen:
  webSource: https://search.clinicalgenome.org/kb/gene-validity/download
  inputBucket: gs://otar000-evidence_input/ClinGen/data_files
  outputBucket: gs://otar000-evidence_input/ClinGen/json
CRISPR:
  inputBucket: gs://otar000-evidence_input/CRISPR/data_files
  outputBucket: gs://otar000-evidence_input/CRISPR/json
EPMC:
  inputBucket: gs://open-targets-pre-data-releases/22.04/output/literature-etl/parquet/cooccurrences
  outputBucket: gs://otar000-evidence_input/EPMC/json
GeneBurden:
  azPhewasBinary: gs://otar000-evidence_input/GeneBurden/data_files/azphewas-com-450k-phewas-binary/_SUCCESS
  azPhewasQuantitative: gs://otar000-evidence_input/GeneBurden/data_files/azphewas-com-450k-phewas-quantitative/_SUCCESS
  azTraitMappings: gs://otar000-evidence_input/GeneBurden/data_files/AZ_Traits.xlsx
  curation: https://raw.githubusercontent.com/opentargets/curation/master/gene_burden/curated_evidence.tsv
  inputBucket: gs://otar000-evidence_input/GeneBurden/data_files
  outputBucket: gs://otar000-evidence_input/GeneBurden/json
Gene2Phenotype:
  webSource_dd_panel: https://www.ebi.ac.uk/gene2phenotype/downloads/DDG2P.csv.gz
  webSource_eye_panel: https://www.ebi.ac.uk/gene2phenotype/downloads/EyeG2P.csv.gz
  webSource_skin_panel: https://www.ebi.ac.uk/gene2phenotype/downloads/SkinG2P.csv.gz
  webSource_cancer_panel: https://www.ebi.ac.uk/gene2phenotype/downloads/CancerG2P.csv.gz
  webSource_cardiac_panel: https://www.ebi.ac.uk/gene2phenotype/downloads/CardiacG2P.csv.gz
  inputBucket: gs://otar000-evidence_input/Gene2Phenotype/data_files
  outputBucket: gs://otar000-evidence_input/Gene2Phenotype/json
intOGen:
  inputBucket: gs://otar000-evidence_input/IntOgen/data_files
  outputBucket: gs://otar000-evidence_input/IntOgen/json
  diseaseMapping: resources/cancer2EFO_mappings.tsv
Orphanet:
  webSource: http://www.orphadata.org/data/xml/en_product6.xml
  outputBucket: gs://otar000-evidence_input/Orphanet/json
PanelApp:
  inputBucket: gs://otar000-evidence_input/GenomicsEngland/data_files
  outputBucket: gs://otar000-evidence_input/GenomicsEngland/json
IMPC:
  evidenceOutputBucket: gs://otar000-evidence_input/IMPC/json
  phenotypesOutputBucket: gs://otar001-core/MousePhenotypes
PROGENy:
  inputBucket: gs://otar000-evidence_input/PROGENy/data_files
  diseaseMapping: resources/cancer2EFO_mappings.tsv
  pathwayMapping: resources/pathway2Reactome_mappings.tsv
  outputBucket: gs://otar000-evidence_input/PROGENy/json
SLAPEnrich:
  inputBucket: gs://otar000-evidence_input/SLAPEnrich/data_file
  diseaseMapping: resources/cancer2EFO_mappings.tsv
  outputBucket: gs://otar000-evidence_input/SLAPEnrich/json
SysBio:
  inputBucket: gs://otar000-evidence_input/SysBio/data_files
  outputBucket: gs://otar000-evidence_input/SysBio/json
TEP:
  outputBucket: gs://otar001-core/TEPs
TargetSafety:
  adverseEvents: https://raw.githubusercontent.com/opentargets/curation/master/target_safety/adverse_effects.tsv
  safetyRisk: https://raw.githubusercontent.com/opentargets/curation/master/target_safety/safety_risks.tsv
  toxcast: gs://otar001-core/TargetSafety/data_files/toxcast/ToxCast_2021-08-17.tsv
  outputBucket: gs://otar001-core/TargetSafety/json<|MERGE_RESOLUTION|>--- conflicted
+++ resolved
@@ -1,14 +1,8 @@
 global:
   logDir: gs://otar000-evidence_input/parser_logs
   cacheDir: cache_dir
-<<<<<<< HEAD
   schema: https://raw.githubusercontent.com/opentargets/json_schema/2.2.7
   EFOVersion: v3.42.0
-=======
-  # This is a directory prefix; individual schemas relative to it are specified by each rule.
-  schema: https://raw.githubusercontent.com/opentargets/json_schema/2.2.7
-  EFOVersion: v3.40.0
->>>>>>> 706d4728
 
 cancerBiomarkers:
   inputBucket: gs://otar000-evidence_input/CancerBiomarkers/data_files
