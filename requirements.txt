--- conflicted
+++ resolved
@@ -12,18 +12,12 @@
 #undocumented transitive requirement of ontoma
 pathlib
 ontoma
-
-
 requests
 urllib3
 iso8601
 rdflib
 pysftp
 SPARQLWrapper>=1.7.6
-<<<<<<< HEAD
 pytest
 python_jsonschema_objects
-pipdeptree
-=======
-pytest
->>>>>>> 0e8102c3
+pipdeptree