#!/usr/bin/env python3
"""Parser for data submitted by the Encore team."""

import argparse
import json
import logging
import os
import sys
from functools import reduce


from pyspark.sql import SparkSession
from pyspark.sql.functions import col, struct, regexp_replace, udf, lit, expr, split, explode, array
from pyspark.sql.types import StringType, StructType, StructField, ArrayType, FloatType
from pyspark.sql.dataframe import DataFrame

from common.evidence import initialize_sparksession, write_evidence_strings, GenerateDiseaseCellLines

class EncoreEvidenceGenerator:
    """This parser generates disease/target evidence based on datafiles submitted by the Encore team.

    Input for the parser:
        - JSON configuration describing the experiments.

    For each experiment the following input files are expected:
        - lfc_file: log fold change values for every gene pairs, for every experiment.
        - bliss_file: the analysed cooperative effect for each gene pairs calculated by the BLISS analysis.
        - gemini_file: the analysed cooperative effect for each gene pairs calculated by the Gemini analysis.

    The parser joins the lfc data with the cooperativity measurements by gene pairs and cell line.
    Apply filter on gene pairs:
        - only extract gene pairs with significant log fold change.
        - only extract gene pairs with significant cooperative effect.
    """
    def __init__(self, spark: SparkSession, cell_passport_df: DataFrame, shared_parameters: dict) -> None:
        self.spark = spark
        self.cell_passport_df = cell_passport_df

        # Parsing paramters:
        self.log_fold_change_cutoff_p_val = shared_parameters["logFoldChangeCutoffPVal"]
        self.log_fold_change_cutoff_FDR = shared_parameters["logFoldChangeCutoffFDR"]
        self.interaction_cutoff_p_val = shared_parameters["interactionCutoffPVal"]
        self.data_folder = shared_parameters["data_folder"]
        self.release_version = shared_parameters["releaseVersion"]
        self.release_date = shared_parameters["releaseDate"]

    @staticmethod
    @udf(ArrayType(StructType([
        StructField("targetFromSourceId", StringType(), False),
        StructField("targetRole", StringType(), False),
        StructField("interactingTargetFromSourceId", StringType(), False),
        StructField("interactingTargetRole", StringType(), False),
    ])))
    def parse_targets(gene_pair: str, gene_role: str) -> dict:
        """The gene pair string is split and assigned to the relevant role + exploding into evidence of two targets.

        gene pair: 'SHC1~ADAD1', where 'SHC1' is the library gene, and 'ADAD1' is the anchor gene.

        Both genes will be targetFromSource AND interactingTargetFromSource, while keeping their roles.
        """
        genes = gene_pair.split('~')
        roles = [
            gene_role.replace('Combinations', '').lower(),
            'anchor'
        ]

        assert(len(genes) == 2)
        parsed = []

        for i, (gene, role) in enumerate(zip(genes, roles)):
            parsed.append({
                'targetFromSourceId': gene,
                'targetRole': role,
                'interactingTargetFromSourceId': genes[1] if i == 0 else genes[0],
                'interactingTargetRole': roles[1] if i == 0 else roles[0]
            })

        return parsed

    def get_lfc_data(self, lfc_file: str) -> DataFrame:
        """
        The table has results from CRISPR/Cas9 experiments: the p-value, false discovery rate (fdr)
        and the log fold-change file describes the observed survival of the cells.

        Each row is a gene pair, columns contain results from the measurements. Column names contain
        information on the tested cell line (SIDM) and ocassionally the replicate (CSID) identifiers.

        This really wide table is stacked to get only three numeric columns (p-value, fold-change and FDR),
        plus string column with cell line.

        Args:
          lfc_file (str): str

        Returns:
          A dataframe with the following columns:
            id
            cellLineName
            Note1
            Note2
            phenotypicConsequenceLogFoldChange
            phenotypicConsequencePValue
            phenotypicConsequenceFDR
        """

        # Fixed statistical field names:
        stats_fields = ['p-value', 'fdr', 'lfc']

        # Reading the data into a single dataframe:
        lfc_df = self.spark.read.csv(lfc_file, sep='\t', header=True)

        # Collect the cell lines from the lfc file header:
        cell_lines = set(['_'.join(x.split('_')[:-1]) for x in lfc_df.columns[4:]])

        # Generating struct for each cell lines:
        # SIDM00049_CSID1053_p-value
        # SIDM00049_CSID1053_fdr
        # SIDM00049_CSID1053_lfc
        # Into: SIDM00049_CSID1053: struct(p-value, fdr, lfc)
        expressions = map(
            lambda cell: (cell, struct([col(f'{cell}_{x}').cast(FloatType()).alias(x) for x in stats_fields])),
            cell_lines
        )

        # Applying map on the dataframe:
        res_df = reduce(lambda DF, value: DF.withColumn(*value), expressions, lfc_df)

        # Stack the previously generated columns:
        unpivot_expression = f'''stack({len(cell_lines)}, {", ".join([f"'{x}', {x}" for x in cell_lines])} ) as (cellLineName, cellLineData)'''

        return (
            res_df

            # Unpivot:
            .select('id', 'Note1', 'Note2', expr(unpivot_expression))

            # Extracting and renaming log-fold-change parameters:
            .select(
                'id', 'cellLineName', 'Note1', 'Note2',
                col('cellLineData.lfc').alias('phenotypicConsequenceLogFoldChange'),
                col('cellLineData.p-value').alias('phenotypicConsequencePValue'),
                col('cellLineData.fdr').alias('phenotypicConsequenceFDR')
            )
        )

    def get_bliss_data(self, bliss_file: str) -> DataFrame:
        """
        It reads a bliss file, extracts the cell lines from the header, generates a struct for each cell
        line, unpivots the data, and finally extracts the bliss score and p-value

        Args:
          bliss_file (str): The path to the bliss file.

        Returns:
          A dataframe with the following columns:
            - id
            - cellLineName
            - geneticInteractionScore
            - geneticInteractionPValue
            - statisticalMethod
        """

        # Fixed statistical field names:
        stats_fields = ['zscore', 'pval']

        # Read data:
        bliss_df = self.spark.read.csv(bliss_file, sep='\t', header=True)

        # Collect the cell lines from the file header:
        cell_lines = set(['_'.join(x.split('_')[0:2]) for x in bliss_df.columns[4:] if x.startswith('SID')])

        # Generating struct for each cell lines:
        expressions = map(lambda cell: (cell, struct([col(f'{cell}_{x}').alias(x) for x in stats_fields])), cell_lines)

        # Applying map on the dataframe:
        res_df = reduce(lambda DF, value: DF.withColumn(*value), expressions, bliss_df)

        # Stack the previously generated columns:
        unpivot_expression = f'''stack({len(cell_lines)}, {", ".join([f"'{x}', {x}" for x in cell_lines])} ) as (cellLineName, cellLineData)'''

        return (
            res_df

            # Create a consistent id column:
            .withColumn('id', regexp_replace(col('Gene_Pair'), ';', '~'))

            # Unpivot:
            .select('id', expr(unpivot_expression))

            # Extracting and renaming bliss statistical values:
            .select(
                'id', regexp_replace('cellLineName', '_strong', '').alias('cellLineName'),
                col('cellLineData.zscore').cast(FloatType()).alias('geneticInteractionScore'),
                col('cellLineData.pval').cast(FloatType()).alias('geneticInteractionPValue'),
            )
            .withColumn('statisticalMethod', lit('bliss'))
        )

    def get_gemini_data(self, gemini_file: str) -> DataFrame:
        """Parsing cooperative effects calculated by gemini method

        The structure of the file similar to the lfc file, the process follows a similar fashion,
        except it slightly different. Different enough to get a separate function.
        """

        # Fixed statistical field names:
        stats_fields = ['score', 'pval', 'FDR']

        # Reading the data into a single dataframe:
        gemini_df = self.spark.read.csv(gemini_file, sep='\t', header=True)

        # Collect the cell lines from the lfc file header:
        cell_lines = set(['_'.join(x.split('_')[:-1]) for x in gemini_df.columns[4:] if x.startswith('SID')])

        # There are some problems in joining gemini files on Encore side. It causes a serious issues:
        # 1. Multiple Gene_Pair columns in the file -> these will be indexed in the pyspark dataframe
        # 2. Some columns for some cell lines will be missing eg. pvalue for SIDM00049_CSID1053
        #
        # To mitigate these issue we have to check for gene pair header and remove cell lines with incomplete data.
        if 'Gene_Pair' in gemini_df.columns:
            gene_column = 'Gene_Pair'
        elif 'Gene_Pair0' in gemini_df.columns:
            gene_column = 'Gene_Pair0'
        else:
            raise ValueError(f'No \'Gene_Pair\' column in Gemini data: {",".join(gemini_df.columns)}')

        # We check if all stats columns available for all cell lines (this coming from a data joing bug at encore):
        missing_columns = [f'{cell}_{stat}' for cell in cell_lines for stat in stats_fields if f'{cell}_{stat}' not in gemini_df.columns]
        cells_to_drop = set(['_'.join(x.split('_')[:-1]) for x in missing_columns])

        # If there are missingness, the relevant cell lines needs to be removed from the analysis:
        if missing_columns:
            logging.warn(f'Missing columns: {", ".join(missing_columns)}')
            logging.warn(f'Dropping cell_lines: {", ".join(cells_to_drop)}')

            # Removing missing cell lines:
            cell_lines = [x for x in cell_lines if x not in cells_to_drop]

        # Generating struct for each cell lines:
        expressions = map(lambda cell: (cell, struct([col(f'{cell}_{x}').alias(x) for x in stats_fields])), cell_lines)

        # Applying map on the dataframe:
        res_df = reduce(lambda DF, value: DF.withColumn(*value), expressions, gemini_df)

        # Stack the previously generated columns:
        unpivot_expression = f'''stack({len(cell_lines)}, {", ".join([f"'{x}', {x}" for x in cell_lines])} ) as (cellLineName, cellLineData)'''

        return (
            res_df

            # Create a consistent id column:
            .withColumn('id', regexp_replace(col(gene_column), ';', '~'))

            # Unpivot:
            .select('id', expr(unpivot_expression))

            # Extracting and renaming gemini statistical values:
            .select(
                'id', regexp_replace('cellLineName', '_strong', '').alias('cellLineName'),
                col('cellLineData.score').cast(FloatType()).alias('geneticInteractionScore'),
                col('cellLineData.pval').cast(FloatType()).alias('geneticInteractionPValue'),
                col('cellLineData.FDR').cast(FloatType()).alias('geneticInteractionFDR')
            )
            .withColumn('statisticalMethod', lit('gemini'))
            .persist()
        )

    def parse_experiment(self, parameters: dict) -> DataFrame:
        """Parsing experiments based on the experimental descriptions.

        Args:
            parameters: Dictionary of experimental parameters. The following keys are required:
                - dataset: Name of the dataset eg. COLO1- referring to the first libraryset of colo.
                - diseaseFromSource: Name of the disease model of the experiment.
                - diseaseFromSourceMappedId: EFO ID of the disease model of the experiment.
                - logFoldChangeFile: File path to the log fold change file.
                - geminiFile: File path to the gemini file.
                - blissFile: File path to the bliss file.

        Returns:
            A pyspark dataframe of experiment data.

        Process:
            - Reading all files.
            - Joining files.
            - Applying filters.
            - Adding additional columns + finalizing evidence model
        """

        disease_from_source = parameters['diseaseFromSource']
        disease_from_source_mapped_id = parameters['diseaseFromSourceMappedId']
        dataset = parameters['dataset']
        log_fold_change_file = parameters['logFoldChangeFile']
        gemini_file = parameters['geminiFile']
        blissFile = parameters['blissFile']

        # Testing if experiment needs to be skipped:
        if parameters['skipStudy'] is True:
            logging.info(f'Skipping study: {dataset}')
            return None

        logging.info(f'Parsing experiment: {dataset}')

        # if no log fold change file is provided, we will not generate any evidence.
        if log_fold_change_file is None:
            logging.warning(f'No log fold change file provided for {dataset}.')
            return None

        # # if no gemini file is provided, we will not generate any evidence.
        # if gemini_file is None:
        #     logging.warning(f'No gemini file provided for {dataset}.')
        #     return None

        # Reading lfc data:
        lfc_file = f'{self.data_folder}/{log_fold_change_file}'
        lfc_df = self.get_lfc_data(lfc_file)
<<<<<<< HEAD
        logging.info(f'Number of gene pairs in the log(fold change) dataset: {lfc_df.select("id").distinct().count()}')
        logging.info(f'Number cell lines in the log(fold change) dataset: {lfc_df.select("cellLineName").distinct().count()}')
=======
        logging.info(f'Number of gene pairs in the log(fold change) dataset: {lfc_df.select("id").count()} rows')
        logging.info(f'Number of cell lines in the log(fold change) dataset: {lfc_df.select("cellLineName").distinct().count()} rows')
>>>>>>> beb506e9

        # Reading gemini data:
        gemini_file = f'{self.data_folder}/{gemini_file}'
        gemini_df = self.get_gemini_data(gemini_file)
<<<<<<< HEAD
        logging.info(f'Number of gene pairs in the gemini dataset: {gemini_df.select("id").distinct().count()} rows')
        logging.info(f'Number cell lines in the gemini dataset: {gemini_df.select("cellLineName").distinct().count()} rows')
=======
        logging.info(f'Number of gene pairs in the gemini dataset: {gemini_df.select("id").count()} rows')
        logging.info(f'Number of cell lines in the gemini dataset: {gemini_df.select("cellLineName").distinct().count()} rows')
>>>>>>> beb506e9

        """WARNING: Based on the communication with the encore team, the BLISS dataset is currently considered unreliable."""
        # bliss_file = f'{self.data_folder}/{blissFile}'
        # bliss_df = self.get_bliss_data(bliss_file)

        # Merging lfc + gemini:
        merged_dataset = (
            lfc_df

            # Data is joined by the gene-pair and cell line:
            # .join(bliss_df, how='inner', on=['id', 'cellLineName'])
            .join(gemini_df, how='inner', on=['id', 'cellLineName'])

            # Applying filters on logFoldChange + interaction p-value thresholds:
            .filter(
                (col('phenotypicConsequencePValue') <= self.log_fold_change_cutoff_p_val) &
                (col('phenotypicConsequenceFDR') <= self.log_fold_change_cutoff_FDR) &
                (col('geneticInteractionPValue') <= self.interaction_cutoff_p_val)
            )

            # Cleaning the cell line annotation:
            .withColumn('cellId', split(col('cellLineName'), '_').getItem(0))

            # Joining with cell passport data containing diseaseCellLines and biomarkers info:
            .join(
                self.cell_passport_df.select(col('id').alias('cellId'), 'diseaseCellLines', 'biomarkerList'),
                on='cellId', how='left'
            )
            .persist()
        )
        logging.info(f'Number of gene pairs in the merged dataset: {merged_dataset.select("id").count()} rows')
<<<<<<< HEAD
        logging.info(f'Number cell lines in the merged dataset: {merged_dataset.select("cellLineName").distinct().count()} rows')
=======
        logging.info(f'Number of cell lines in the merged dataset: {merged_dataset.select("cellLineName").distinct().count()} rows')
>>>>>>> beb506e9

        evidence_df = (
            merged_dataset

            .withColumn('diseaseCellLines', array(col('diseaseCellLines')))

            # Parsing/exploding gene names and target roles:
            .withColumn('id', self.parse_targets(col('id'), col('Note1')))
            .select('*', explode(col('id')).alias('genes'))
            .select('*', col('genes.*'))

            # Adding some literals specific for this type of evidence:
            .withColumn('datatypeId', lit('ot_partner'))
            .withColumn('datasourceId', lit('encore'))
            .withColumn('projectId', lit('OTAR2062'))
            .withColumn('projectDescription', lit('Encore project'))
            .withColumn('geneInteractionType', lit('cooperative'))

            # Adding disease information:
            .withColumn('diseaseFromSourceMappedId', lit(disease_from_source_mapped_id))
            .withColumn('diseaseFromSource', lit(disease_from_source))
            .withColumn('releaseVersion', lit(self.release_version))
            .withColumn('releaseDate', lit(self.release_date))

            # Removing unused columns:
            .drop(*['cellLineName', 'cellId', 'Note1', 'Note2', 'id', 'genes'])
            .distinct()

            .persist()
        )

        # If there's a warning message for the sudy, add that:
        if parameters['warningMessage'] is not None:
            evidence_df = evidence_df.withColumn('warningMessage', lit(parameters['warningMessage']))

        return evidence_df


def main(outputFile: str, parameters: dict, cellPassportFile: str) -> None:

    # Initialize spark session
    spark = initialize_sparksession()

    # Opening and parsing the cell passport data from Sanger:
    cell_passport_df = GenerateDiseaseCellLines(cellPassportFile, spark).get_mapping()

    logging.info(f'Cell passport dataframe has {cell_passport_df.count()} rows.')
    logging.info('Parsing experiment data...')

    # Initialising evidence generator:
    evidenceGenerator = EncoreEvidenceGenerator(spark, cell_passport_df, parameters['sharedMetadata'])

    # Create evidence for all experiments. Dataframes are collected in a list:
    evidence_dfs = []
    for experiment in parameters['experiments']:
        evidence_dfs.append(evidenceGenerator.parse_experiment(experiment))

    # Filter out None values, so only dataframes with evidence are kept:
    evidence_dfs = list(filter(None, evidence_dfs))

    # combine all evidence dataframes into one:
    combined_evidence_df = reduce(lambda df1, df2: df1.union(df2), evidence_dfs)

    # The combined evidence is written to a file:
    write_evidence_strings(combined_evidence_df, outputFile)


if __name__ == '__main__':

    # Reading output file name from the command line:
    parser = argparse.ArgumentParser(
        description='This script parses ENCORE data and generates disease-target evidence.')
    parser.add_argument('--output_file', '-o', type=str,
                        help='Output file. gzipped JSON', required=True)
    parser.add_argument('--parameter_file', '-p', type=str,
                        help='A JSON file describing exeriment metadata', required=True)
    parser.add_argument('--data_folder', '-d', type=str,
                        help='A folder in which the data files are located', required=True)
    parser.add_argument('--log_file', type=str,
                        help='File into which the logs are saved', required=False)
    parser.add_argument('--cell_passport_file', '-c', type=str,
                        help='File containing cell passport data', required=True)
    args = parser.parse_args()

    # If no logfile is specified, logs are written to the standard error:
    logging.basicConfig(
        level=logging.INFO,
        format='%(asctime)s %(levelname)s %(module)s - %(funcName)s: %(message)s',
        datefmt='%Y-%m-%d %H:%M:%S',
    )
    if args.log_file:
        logging.config.fileConfig(filename=args.log_file)
    else:
        logging.StreamHandler(sys.stderr)

    # Validating data folder:
    if not os.path.isdir(args.data_folder):
        logging.error(f'Data folder {args.data_folder} does not exist.')
        raise ValueError(f'Data folder {args.data_folder} does not exist.')

    # Reading parameter json:
    try:
        with open(args.parameter_file, 'r') as f:
            parameters = json.load(f)
    except Exception as e:
        raise e(f'Could not read parameter file. {args.parameter_file}')

    # Updating parameters:
    parameters['sharedMetadata']['data_folder'] = args.data_folder

    # Passing all the required arguments:
    main(args.output_file, parameters, args.cell_passport_file)<|MERGE_RESOLUTION|>--- conflicted
+++ resolved
@@ -313,24 +313,15 @@
         # Reading lfc data:
         lfc_file = f'{self.data_folder}/{log_fold_change_file}'
         lfc_df = self.get_lfc_data(lfc_file)
-<<<<<<< HEAD
+
         logging.info(f'Number of gene pairs in the log(fold change) dataset: {lfc_df.select("id").distinct().count()}')
         logging.info(f'Number cell lines in the log(fold change) dataset: {lfc_df.select("cellLineName").distinct().count()}')
-=======
-        logging.info(f'Number of gene pairs in the log(fold change) dataset: {lfc_df.select("id").count()} rows')
-        logging.info(f'Number of cell lines in the log(fold change) dataset: {lfc_df.select("cellLineName").distinct().count()} rows')
->>>>>>> beb506e9
 
         # Reading gemini data:
         gemini_file = f'{self.data_folder}/{gemini_file}'
         gemini_df = self.get_gemini_data(gemini_file)
-<<<<<<< HEAD
-        logging.info(f'Number of gene pairs in the gemini dataset: {gemini_df.select("id").distinct().count()} rows')
-        logging.info(f'Number cell lines in the gemini dataset: {gemini_df.select("cellLineName").distinct().count()} rows')
-=======
-        logging.info(f'Number of gene pairs in the gemini dataset: {gemini_df.select("id").count()} rows')
-        logging.info(f'Number of cell lines in the gemini dataset: {gemini_df.select("cellLineName").distinct().count()} rows')
->>>>>>> beb506e9
+        logging.info(f'Number of gene pairs in the gemini dataset: {gemini_df.select("id").distinct().count()}')
+        logging.info(f'Number cell lines in the gemini dataset: {gemini_df.select("cellLineName").distinct().count()}')
 
         """WARNING: Based on the communication with the encore team, the BLISS dataset is currently considered unreliable."""
         # bliss_file = f'{self.data_folder}/{blissFile}'
@@ -361,12 +352,8 @@
             )
             .persist()
         )
-        logging.info(f'Number of gene pairs in the merged dataset: {merged_dataset.select("id").count()} rows')
-<<<<<<< HEAD
-        logging.info(f'Number cell lines in the merged dataset: {merged_dataset.select("cellLineName").distinct().count()} rows')
-=======
-        logging.info(f'Number of cell lines in the merged dataset: {merged_dataset.select("cellLineName").distinct().count()} rows')
->>>>>>> beb506e9
+        logging.info(f'Number of gene pairs in the merged dataset: {merged_dataset.select("id").count()}')
+        logging.info(f'Number of cell lines in the merged dataset: {merged_dataset.select("cellLineName").distinct().count()}')
 
         evidence_df = (
             merged_dataset
