--- conflicted
+++ resolved
@@ -6,300 +6,7 @@
 from pyspark.sql.types import *
 from pyspark.sql.functions import *
 import logging
-<<<<<<< HEAD
-=======
-import functools as fn
-
-# Importing settings:
-from settings import Config
-
-class genetics_portal_evidence_generator(Config):
-    """
-    Based on the provided schema this class generates evidence string for the Genetics portal
-    derived associations.
-
-    Parameters inherited from Config class
-    """
-
-    # Source name:
-    source_id = 'ot_genetics_portal'
-
-    def __init__(self, schema_json, schema_version):
-        """
-        The init function loads the json schema into a builder object and a namespace:
-        """
-
-        # Initialize json builder based on the schema:
-        self.builder = pjo.ObjectBuilder(schema_json)
-        self.evidence_builder = self.builder.build_classes()
-        self.schema_version = schema_version
-
-    def get_evidence_string(self,row):
-
-        # Variant level information:
-        self.chromosome = row['chrom']
-        self.position = row['pos']
-        self.references_allele = row['ref']
-        self.alternative_allele = row['alt']
-        self.rs_id = row['rsid']
-        self.consequence_code = row['most_severe_gene_csq']
-        self.consequence_link = row['consequence_link']
-
-        # Association level data:
-        self.sample_size = row['sample_size']
-        self.odds_ratio = row['odds_ratio']
-        self.pval_mantissa = row['pval_mantissa']
-        self.pval_exponent = row['pval_exponent']
-        self.oddsr_ci_lower = row['oddsr_ci_lower']
-        self.oddsr_ci_upper = row['oddsr_ci_upper']
-
-        # Study level information:
-        self.study_id = row['study_id']
-        self.date_added = row['pub_date']
-        self.author = row['pub_author']
-
-        # Target level information:
-        self.ensembl_gene_id = row['gene_id']
-
-        # Disease level information:
-        self.reported_trait = row['trait_reported']
-        self.efo_id = row['efo']
-
-        # Locus to gene score:
-        self.l2g_score = row['y_proba_full_model']
-
-        ##
-        ## Applying a few checks before proceeding:
-        ##
-
-        # If the association has no EFO attached:
-        if self.efo_id is None or self.efo_id == '':
-            logging.warning('No EFO id for association row: {}'.format(row.name))
-            return None
-
-        # If because of some reason no l2g score is given:
-        if self.l2g_score is None or self.l2g_score == '':
-            logging.warning('No l2g score is available for association row: {}'.format(row.name))
-            return None
-
-        ##
-        ## Process input:
-        ##
-
-        # Test if odds ratio is present:
-        if math.isnan(row['odds_ratio']):
-            self.odds_ratio = None
-        else:
-            self.odds_ratio = row['odds_ratio']
-
-        # Test if odds ratio confidence interval is present:
-        if math.isnan(self.oddsr_ci_lower):
-            self.confidence_interval = None
-        else:
-            self.confidence_interval = '{}-{}'.format(self.oddsr_ci_lower,self.oddsr_ci_upper)
-
-        # Test if Pubmed ID is present:
-        try:
-            self.pmid = row['pmid'].split(':')[1]
-        except IndexError:
-            self.pmid = row['pmid']
-        except AttributeError:
-            self.pmid = None
-
-        date_stamp = datetime.strptime(self.date_added, '%Y-%m-%d')
-        self.date_added = date_stamp.replace(microsecond=0).isoformat()
-        self.year = date_stamp.year
-
-        # Generating genetics portal variant id:
-        self.genetics_portal_variant_id = '{}_{}_{}_{}'.format(self.chromosome,self.position,self.references_allele,self.alternative_allele)
-
-        ##
-        ## Prepare evidence:
-        ##
-
-        # Generate literature property:
-        self.literature_prop = self.generate_literature_value()
-
-        # Generate target property:
-        target_prop = self.generate_target_value()
-
-        # Generate unique association fields:
-        unique_association_prop = self.generate_unique_fields()
-
-        # Generate disease prop:
-        disease_prop = self.generate_disease_value()
-
-        # Generate features for the returned json:
-        variant_prop = self.generate_variant_value()
-
-        # Generating evidence property:
-        evidence_value = self.generate_evidence_field()
-
-        # Compiling properties into evidence:
-        try:
-            evidence = self.evidence_builder.Opentargets4(
-                type='genetic_association',
-                access_level='public',
-                sourceID=self.source_id,
-                variant=variant_prop,
-                evidence=evidence_value,
-                target=target_prop,
-                disease=disease_prop,
-                unique_association_fields=unique_association_prop,
-                validated_against_schema_version=self.schema_version
-            )
-            return evidence.serialize()
-        except:
-            logging.warning('Evidence generation failed for row: {}'.format(row.name))
-            raise
-
-    def generate_literature_value(self):
-        """
-        This function generates values for publication link.
-
-        return: dictionary
-        """
-
-        # Generate return value:
-        if self.pmid:
-            return {
-                'references': [
-                  {
-                    'lit_id': '{}/{}'.format(self.LITERATURE_URL, self.pmid),
-                    'author': self.author,
-                    'year': self.year
-                  }
-                ]
-            }
-        else:
-            return None
-
-    def generate_target_value(self):
-        """
-        this function generates value for the target key of the gwas evidence
-
-        return: dict
-        """
-
-        # Testing for type:
-        if not isinstance(self.ensembl_gene_id, str):
-            raise TypeError('[Error] Target could not be generated. The provided Ensembl ID ({}) is not a string.'.format(self.ensembl_gene_id))
-
-        # Generate target object:
-        return {
-            'activity': '{}/predicted_damaging'.format(self.ACTIVITY_URL),
-            'id': '{}/{}'.format(self.TARGET_URL, self.ensembl_gene_id),
-            'target_type': '{}/gene_evidence'.format(self.TARGET_TYPE_URL)
-        }
-
-    def generate_disease_value(self):
-        """
-        This function generates value for the disease key of the gwas evidence
-
-        return: dict
-        """
-
-        # Testing for efo_id type:
-        if not isinstance(self.efo_id, str):
-            raise TypeError('[Error] Disease could not be generated. The provided EFO ID ({}) is not a string.'.format(self.efo_id))
-
-        # Testing type of reported trait:
-        if self.reported_trait and not isinstance(self.reported_trait, str):
-            raise TypeError('[Error] Disease could not be generated. The provided reported trait ({}) is not a string.'.format(self.reported_trait))
-
-        # Generate
-        return {
-            'id': self.efo_id,
-            'reported_trait': self.reported_trait
-        }
-
-    def generate_unique_fields(self):
-        """
-        Function to generate the unique terms. All fields are mandatory.
-
-        Returns:
-            dictionary with the following keys:
-            - target: link to target on ensembl
-            - disease_id: link to disease on efo
-            - variant: link to variant on genetics portal
-            - study: link to study page on genetics portal
-        """
-
-        return {
-            'target': '{}/{}'.format(self.TARGET_URL, self.ensembl_gene_id),
-            'disease_id': '{}/{}'.format(self.DISEASE_URL, self.efo_id),
-            'variant': '{}/variant/{}'.format(self.GENETICS_PORTAL_URL, self.genetics_portal_variant_id),
-            'study': '{}/study/{}'.format(self.GENETICS_PORTAL_URL, self.study_id)
-        }
-
-    @staticmethod
-    def map_variant_type(ref_allele,alt_allele,consequence_base_url = 'http://purl.obolibrary.org/obo'):
-        """
-        This function maps variants to variant ontology
-        based on the provided reference and alternative alleles.
-        """
-
-        # These are the available ontology terms to annotate variant types:
-        term_mapper = {
-            'SNP': 'SO_0000694',
-            'deletion': 'SO_0000159',
-            'insertion': 'SO_0000667'
-        }
-
-        # If any of the allele is missing, we cannot infer variant type:
-        if (not ref_allele) or (not alt_allele):
-            return OrderedDict({
-                'type': None,
-                'type_link': None
-            })
-
-        # Infer variant type:
-        if (len(ref_allele) == 1) and (len(alt_allele) ==1):
-            variant_type = 'SNP'
-        elif (len(ref_allele) == 1) and (len(alt_allele) > 1):
-            variant_type = 'insertion'
-        elif (len(ref_allele) > 1) and (len(alt_allele) == 1):
-            variant_type = 'deletion'
-        else:
-            variant_type = None
-
-        if variant_type:
-            return {
-                'type': variant_type,
-                'type_link': '{}/{}'.format(consequence_base_url,term_mapper[variant_type])
-            }
-        else:
-            return {
-                'type': None,
-                'type_link': None
-            }
-
-    def generate_variant_value(self):
-        return_data = {
-            'id': self.genetics_portal_variant_id,
-            'rs_id': self.rs_id,
-            'source_link': '{}/variant/{}'.format(self.GENETICS_PORTAL_URL, self.genetics_portal_variant_id),
-        }
-
-        # Adding variant type annotation:
-        return_data.update(self.map_variant_type(self.references_allele, self.alternative_allele, self.CONSEQUENCE_URL))
-
-        return return_data
-
-    def generate_evidence_field(self):
-        """
-        This function returns with the
-        """
-
-        return_value = {
-            'variant2disease': self.generate_variant2disease(),
-            'gene2variant': self.generate_gene2variant(),
-        }
-
-        return return_value
-
-    def generate_variant2disease(self):
->>>>>>> 9fc60814
+
 
 def load_eco_dict(inf):
     '''
@@ -321,6 +28,7 @@
         eco_link_dict[row.Term] = row.Accession
     
     return (eco_dict,eco_link_dict)
+
 
 def main():
 
