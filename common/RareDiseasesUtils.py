from collections import OrderedDict
import logging
import urllib
from settings import Config

class RareDiseaseMapper(object):

    def __init__(self):

        super(RareDiseaseMapper, self).__init__()
        self._logger = logging.getLogger(__name__+".RareDiseaseMapper")
        self.omim_to_efo_map = OrderedDict()
        self.zooma_to_efo_map = OrderedDict()

    def get_omim_to_efo_mappings(self):
        self._logger.info("OMIM to EFO parsing - requesting from URL %s" % Config.OMIM_TO_EFO_MAP_URL)
        response = urllib.request.urlopen(Config.OMIM_TO_EFO_MAP_URL)
        self._logger.info("OMIM to EFO parsing - response code %s" % response.status)
        line_count = 0
        for line in response.readlines():
            line = line.decode('utf8').strip()
            #if its an empty line after stripping, skip it
            if len(line) == 0:
                continue
            self._logger.debug("Parsing line: %s",line)
            '''
            OMIM	efo_uri	efo_label
            '''
            line_count += 1
<<<<<<< HEAD
            if len(line.strip()) > 0:
                (omim, efo_uri, efo_label) = line.strip().split("\t")
                if omim not in self.omim_to_efo_map:
                    self.omim_to_efo_map[omim] = []
                self.omim_to_efo_map[omim].append({'efo_uri': efo_uri, 'efo_label': efo_label})
=======
            (omim, efo_uri, efo_label) = line.split("\t")
            if omim not in self.omim_to_efo_map:
                self.omim_to_efo_map[omim] = []
            self.omim_to_efo_map[omim].append({'efo_uri': efo_uri, 'efo_label': efo_label})
>>>>>>> a7d804ec
        return line_count

    def get_opentargets_zooma_to_efo_mappings(self):
        self._logger.info("ZOOMA to EFO parsing - requesting from URL %s" % Config.ZOOMA_TO_EFO_MAP_URL)
        response = urllib.request.urlopen(Config.ZOOMA_TO_EFO_MAP_URL)
        self._logger.info("ZOOMA to EFO parsing - response code %s" % response.status)
        n = 0
        for line in response.readlines():
            line = line.decode('utf8').strip()
            #if its an empty line after stripping, skip it
            if len(line) == 0:
                continue
            self._logger.debug("Parsing line: %s",line)
            '''
            STUDY	BIOENTITY	PROPERTY_TYPE	PROPERTY_VALUE	SEMANTIC_TAG	ANNOTATOR	ANNOTATION_DATE
            disease	Amyotrophic lateral sclerosis 1	http://www.ebi.ac.uk/efo/EFO_0000253
            '''
            n +=1
            if n > 1:
                #self._logger.info("[%s]"%line)
                (study, bioentity, property_type, property_value, semantic_tag, annotator, annotation_date) = line.split("\t")
                if property_value.lower() not in self.omim_to_efo_map:
                    self.zooma_to_efo_map[property_value.lower()] = []
                self.zooma_to_efo_map[property_value.lower()].append({'efo_uri': semantic_tag, 'efo_label': semantic_tag})
        return n<|MERGE_RESOLUTION|>--- conflicted
+++ resolved
@@ -27,18 +27,10 @@
             OMIM	efo_uri	efo_label
             '''
             line_count += 1
-<<<<<<< HEAD
-            if len(line.strip()) > 0:
-                (omim, efo_uri, efo_label) = line.strip().split("\t")
-                if omim not in self.omim_to_efo_map:
-                    self.omim_to_efo_map[omim] = []
-                self.omim_to_efo_map[omim].append({'efo_uri': efo_uri, 'efo_label': efo_label})
-=======
             (omim, efo_uri, efo_label) = line.split("\t")
             if omim not in self.omim_to_efo_map:
                 self.omim_to_efo_map[omim] = []
             self.omim_to_efo_map[omim].append({'efo_uri': efo_uri, 'efo_label': efo_label})
->>>>>>> a7d804ec
         return line_count
 
     def get_opentargets_zooma_to_efo_mappings(self):
