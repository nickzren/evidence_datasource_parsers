import logging
import os
<<<<<<< HEAD
from psutil import virtual_memory
import requests
=======
>>>>>>> 28bf208f
import tempfile

from psutil import virtual_memory
from pyspark.conf import SparkConf
<<<<<<< HEAD
from pyspark.sql import SparkSession
import pyspark.sql.functions as f
from pyspark.sql.types import StringType, StructField, StructType, ArrayType
=======
from pyspark.sql import DataFrame, SparkSession

>>>>>>> 28bf208f

def detect_spark_memory_limit():
    """Spark does not automatically use all available memory on a machine. When working on large datasets, this may
    cause Java heap space errors, even though there is plenty of RAM available. To fix this, we detect the total amount
    of physical memory and allow Spark to use (almost) all of it."""
    mem_gib = virtual_memory().total >> 30
    return int(mem_gib * 0.9)


def write_evidence_strings(evidence, output_file):
    """Exports the table to a compressed JSON file containing the evidence strings."""
    with tempfile.TemporaryDirectory() as tmp_dir_name:
        (
            evidence.coalesce(1)
            .write.format('json')
            .mode('overwrite')
            .option('compression', 'org.apache.hadoop.io.compress.GzipCodec')
            .save(tmp_dir_name)
        )
        json_chunks = [f for f in os.listdir(tmp_dir_name) if f.endswith('.json.gz')]
        assert len(json_chunks) == 1, f'Expected one JSON file, but found {len(json_chunks)}.'
        os.rename(os.path.join(tmp_dir_name, json_chunks[0]), output_file)


def initialize_sparksession() -> SparkSession:
    """Initialize spark session."""

    spark_mem_limit = detect_spark_memory_limit()
    spark_conf = (
        SparkConf()
        .set('spark.driver.memory', f'{spark_mem_limit}g')
        .set('spark.executor.memory', f'{spark_mem_limit}g')
        .set('spark.driver.maxResultSize', '0')
        .set('spark.debug.maxToStringFields', '2000')
        .set('spark.sql.execution.arrow.maxRecordsPerBatch', '500000')
        .set('spark.ui.showConsoleProgress', 'false')
    )
    spark = (
        SparkSession.builder.config(conf=spark_conf)
        .master('local[*]')
        .config("spark.driver.bindAddress", "127.0.0.1")
        .getOrCreate()
    )

    return spark


<<<<<<< HEAD
class GenerateDiseaseCellLines:
    """
    Generate "diseaseCellLines" object from a cell passport file.

    !!!
    There's one important bit here: I have noticed that we frequenty get cell line names
    with missing dashes. Therefore the cell line names are cleaned up by removing dashes.
    It has to be done when joining with other datasets.
    !!!

    Args:
        cell_passport_file: Path to the cell passport file.
    """

    def __init__(self, cell_passport_file: str, spark) -> None:
        self.cell_passport_file = cell_passport_file
        self.spark = spark
        self.cell_map = self.generate_map()

    def generate_map(self) -> None:
        """Reading and procesing cell line data from the cell passport file.

        The schema of the returned dataframe is:

        root
        |-- name: string (nullable = true)
        |-- id: string (nullable = true)
        |-- biomarkerList: array (nullable = true)
        |    |-- element: struct (containsNull = true)
        |    |    |-- name: string (nullable = true)
        |    |    |-- description: string (nullable = true)
        |-- diseaseCellLines: struct (nullable = false)
        |    |-- tissue: string (nullable = true)
        |    |-- name: string (nullable = true)
        |    |-- id: string (nullable = true)
        |    |-- tissueId: string (nullable = true)

        Note:
            * Microsatellite stability is the only inferred biomarker.
            * The cell line name has the dashes removed.
            * Id is the cell line identifier from Sanger
            * Tissue id is the UBERON identifier for the tissue, fetched from OLS
        """

        # loading cell line annotation data from Sanger:
        cell_df = (
            self.spark.read
            .option("multiline", True)  # <- this is crazy! Some annotation within the csv fields have newlines!
            .csv(self.cell_passport_file, header=True, sep=',', quote='"')
            .withColumn('biomarkerList', self.parse_msi_status(f.col('msi_status')))
            .select(
                f.col('model_name').alias('name'),
                f.col('model_id').alias('id'),
                f.col('tissue'),
                f.col('biomarkerList')
            )
            .persist()
        )

        # Generating a unique set of tissues in a pandas dataframe:
        tissues = cell_df.select('tissue').distinct().toPandas()
        logging.info(f'Found {len(tissues)} tissues.')

        # Generating a unique set of cell lines in a pandas series:
        mapped_tissues = tissues.assign(tissueId=lambda df: df.tissue.apply(self.lookup_uberon))
        logging.info(f'Found mapping for {len(mapped_tissues.loc[mapped_tissues.tissueId.notna()])} tissues.')

        # Converting to spark dataframe:
        mapped_tissues_spark = self.spark.createDataFrame(mapped_tissues)

        # Joining with cell lines:
        return (
            cell_df
            .join(mapped_tissues_spark, on='tissue', how='left')

            # Generating the diseaseCellLines object:
            .select(
                'name',
                'id',
                'biomarkerList',
                f.struct(['tissue', 'name', 'id', 'tissueId']).alias('diseaseCellLines')
            )

            # Cleaning up cell line name from dashes:
            .withColumn('name', f.regexp_replace(f.col('name'), '-', ''))
            .persist()
        )

    def get_mapping(self):
        return self.cell_map

    @staticmethod
    def lookup_uberon(tissue_label: str) -> str:
        """Mapping tissue labels to tissue identifiers (UBERON codes) via the OLS API."""

        url = f'https://www.ebi.ac.uk/ols/api/search?q={tissue_label.lower()}&queryFields=label&ontology=uberon&exact=true'
        r = requests.get(url).json()

        if r['response']['numFound'] == 0:
            return None
        else:
            return r['response']['docs'][0]['short_form']

    @staticmethod
    @f.udf(
        ArrayType(
            StructType([
                StructField('name', StringType(), nullable=False),
                StructField('description', StringType(), nullable=False)
            ])
        )
    )
    def parse_msi_status(status: str) -> dict:
        """Based on the content of the MSI status, we generate the corresponding biomarker object."""

        if status == 'MSI':
            return [{"name": "MSI", "description": "Microsatellite instable"}]
        if status == 'MSS':
            return [{"name": "MSS", "description": "Microsatellite stable"}]
        else:
            return None
=======
def read_path(path: str, spark_instance) -> DataFrame:
    """Automatically detect the format of the input data and read it into the Spark dataframe. The supported formats
    are: a single TSV file; a single JSON file; a directory with JSON files; a directory with Parquet files."""
    if path is None:
        return None

    # The provided path must exist and must be either a file or a directory.
    assert os.path.exists(path), f'The provided path {path} does not exist.'
    assert os.path.isdir(path) or os.path.isfile(path), f'The provided path {path} is neither a file or a directory.'

    # Case 1: We are provided with a single file.
    if os.path.isfile(path):
        if path.endswith('.csv'):
            return spark_instance.read.csv(path, header=True, inferSchema=True)
        if path.endswith('.tsv'):
            return spark_instance.read.csv(path, sep='\t', header=True)
        elif path.endswith(('.json', '.json.gz', '.jsonl', '.jsonl.gz')):
            return spark_instance.read.json(path)
        else:
            raise AssertionError(f'The format of the provided file {path} is not supported.')

    # Case 2: We are provided with a directory. Let's peek inside to see what it contains.
    all_files = [os.path.join(dp, filename) for dp, dn, filenames in os.walk(path) for filename in filenames]

    # It must be either exclusively JSON, or exclusively Parquet.
    json_files = [fn for fn in all_files if fn.endswith(('.json', '.json.gz', '.jsonl', '.jsonl.gz'))]
    parquet_files = [fn for fn in all_files if fn.endswith('.parquet')]
    assert not (json_files and parquet_files), f'The provided directory {path} contains a mix of JSON and Parquet.'
    assert json_files or parquet_files, f'The provided directory {path} contains neither JSON nor Parquet.'

    # A directory with JSON files.
    if json_files:
        return spark_instance.read.option('recursiveFileLookup', 'true').json(path)

    # A directory with Parquet files.
    if parquet_files:
        return spark_instance.read.parquet(path)
>>>>>>> 28bf208f
<|MERGE_RESOLUTION|>--- conflicted
+++ resolved
@@ -1,22 +1,13 @@
 import logging
 import os
-<<<<<<< HEAD
 from psutil import virtual_memory
 import requests
-=======
->>>>>>> 28bf208f
 import tempfile
 
-from psutil import virtual_memory
 from pyspark.conf import SparkConf
-<<<<<<< HEAD
 from pyspark.sql import SparkSession
 import pyspark.sql.functions as f
 from pyspark.sql.types import StringType, StructField, StructType, ArrayType
-=======
-from pyspark.sql import DataFrame, SparkSession
-
->>>>>>> 28bf208f
 
 def detect_spark_memory_limit():
     """Spark does not automatically use all available memory on a machine. When working on large datasets, this may
@@ -64,7 +55,6 @@
     return spark
 
 
-<<<<<<< HEAD
 class GenerateDiseaseCellLines:
     """
     Generate "diseaseCellLines" object from a cell passport file.
@@ -185,43 +175,4 @@
         if status == 'MSS':
             return [{"name": "MSS", "description": "Microsatellite stable"}]
         else:
-            return None
-=======
-def read_path(path: str, spark_instance) -> DataFrame:
-    """Automatically detect the format of the input data and read it into the Spark dataframe. The supported formats
-    are: a single TSV file; a single JSON file; a directory with JSON files; a directory with Parquet files."""
-    if path is None:
-        return None
-
-    # The provided path must exist and must be either a file or a directory.
-    assert os.path.exists(path), f'The provided path {path} does not exist.'
-    assert os.path.isdir(path) or os.path.isfile(path), f'The provided path {path} is neither a file or a directory.'
-
-    # Case 1: We are provided with a single file.
-    if os.path.isfile(path):
-        if path.endswith('.csv'):
-            return spark_instance.read.csv(path, header=True, inferSchema=True)
-        if path.endswith('.tsv'):
-            return spark_instance.read.csv(path, sep='\t', header=True)
-        elif path.endswith(('.json', '.json.gz', '.jsonl', '.jsonl.gz')):
-            return spark_instance.read.json(path)
-        else:
-            raise AssertionError(f'The format of the provided file {path} is not supported.')
-
-    # Case 2: We are provided with a directory. Let's peek inside to see what it contains.
-    all_files = [os.path.join(dp, filename) for dp, dn, filenames in os.walk(path) for filename in filenames]
-
-    # It must be either exclusively JSON, or exclusively Parquet.
-    json_files = [fn for fn in all_files if fn.endswith(('.json', '.json.gz', '.jsonl', '.jsonl.gz'))]
-    parquet_files = [fn for fn in all_files if fn.endswith('.parquet')]
-    assert not (json_files and parquet_files), f'The provided directory {path} contains a mix of JSON and Parquet.'
-    assert json_files or parquet_files, f'The provided directory {path} contains neither JSON nor Parquet.'
-
-    # A directory with JSON files.
-    if json_files:
-        return spark_instance.read.option('recursiveFileLookup', 'true').json(path)
-
-    # A directory with Parquet files.
-    if parquet_files:
-        return spark_instance.read.parquet(path)
->>>>>>> 28bf208f
+            return None