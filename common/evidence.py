--- conflicted
+++ resolved
@@ -4,18 +4,12 @@
 import requests
 import tempfile
 
-<<<<<<< HEAD
 from pyspark.conf import SparkConf
-from pyspark.sql import SparkSession
+from pyspark.sql import SparkSession, DataFrame
 import pyspark.sql.functions as f
 from pyspark.sql.types import StringType, StructField, StructType, ArrayType
-=======
+from pyspark import SparkFiles
 from psutil import virtual_memory
-from pyspark import SparkFiles
-from pyspark.conf import SparkConf
-from pyspark.sql import DataFrame, SparkSession
-import pyspark.sql.functions as F
->>>>>>> 6f7bf4ac
 
 
 def detect_spark_memory_limit():
@@ -156,7 +150,7 @@
     def get_mapping(self):
         return self.cell_map
 
-<<<<<<< HEAD
+
     @staticmethod
     def lookup_uberon(tissue_label: str) -> str:
         """Mapping tissue labels to tissue identifiers (UBERON codes) via the OLS API."""
@@ -189,7 +183,7 @@
             return [{"name": "MSS", "description": "Microsatellite stable"}]
         else:
             return None
-=======
+
     # A directory with Parquet files.
     if parquet_files:
         return spark_instance.read.parquet(path)
@@ -212,4 +206,3 @@
             F.element_at(F.split(F.col('SEMANTIC_TAG'), '/'), -1).alias('diseaseFromSourceMappedId'),
         )
     )
->>>>>>> 6f7bf4ac
